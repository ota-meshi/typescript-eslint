import type { TSESLint, TSESTree } from '@typescript-eslint/utils';
import { AST_NODE_TYPES, AST_TOKEN_TYPES } from '@typescript-eslint/utils';
import * as tsutils from 'ts-api-utils';
import * as ts from 'typescript';

import * as util from '../util';

export type Options = [
  {
    allowRuleToRunWithoutStrictNullChecksIKnowWhatIAmDoing?: boolean;
    ignoreConditionalTests?: boolean;
    ignoreMixedLogicalExpressions?: boolean;
    ignorePrimitives?: {
      bigint?: boolean;
      boolean?: boolean;
      number?: boolean;
      string?: boolean;
    };
    ignoreTernaryTests?: boolean;
  },
];

export type MessageIds =
  | 'noStrictNullCheck'
  | 'preferNullishOverOr'
  | 'preferNullishOverTernary'
  | 'suggestNullish';

export default util.createRule<Options, MessageIds>({
  name: 'prefer-nullish-coalescing',
  meta: {
    type: 'suggestion',
    docs: {
      description:
        'Enforce using the nullish coalescing operator instead of logical assignments or chaining',
      recommended: 'stylistic',
      requiresTypeChecking: true,
    },
    hasSuggestions: true,
    messages: {
      preferNullishOverOr:
        'Prefer using nullish coalescing operator (`??{{ equals }}`) instead of a logical {{ description }} (`||{{ equals }}`), as it is a safer operator.',
      preferNullishOverTernary:
        'Prefer using nullish coalescing operator (`??{{ equals }}`) instead of a ternary expression, as it is simpler to read.',
      suggestNullish: 'Fix to nullish coalescing operator (`??{{ equals }}`).',
      noStrictNullCheck:
        'This rule requires the `strictNullChecks` compiler option to be turned on to function correctly.',
    },
    schema: [
      {
        type: 'object',
        properties: {
          allowRuleToRunWithoutStrictNullChecksIKnowWhatIAmDoing: {
            type: 'boolean',
          },
          ignoreConditionalTests: {
            type: 'boolean',
          },
          ignoreMixedLogicalExpressions: {
            type: 'boolean',
          },
          ignorePrimitives: {
            type: 'object',
            properties: {
              bigint: { type: 'boolean' },
              boolean: { type: 'boolean' },
              number: { type: 'boolean' },
              string: { type: 'boolean' },
            },
          },
          ignoreTernaryTests: {
            type: 'boolean',
          },
        },
        additionalProperties: false,
      },
    ],
  },
  defaultOptions: [
    {
<<<<<<< HEAD
      ignoreConditionalTests: false,
      ignoreTernaryTests: false,
      ignoreMixedLogicalExpressions: false,
      allowRuleToRunWithoutStrictNullChecksIKnowWhatIAmDoing: false,
=======
      allowRuleToRunWithoutStrictNullChecksIKnowWhatIAmDoing: false,
      ignoreConditionalTests: true,
      ignoreTernaryTests: true,
      ignoreMixedLogicalExpressions: true,
      ignorePrimitives: {
        bigint: false,
        boolean: false,
        number: false,
        string: false,
      },
>>>>>>> a8c824a1
    },
  ],
  create(
    context,
    [
      {
        allowRuleToRunWithoutStrictNullChecksIKnowWhatIAmDoing,
        ignoreConditionalTests,
        ignoreMixedLogicalExpressions,
        ignorePrimitives,
        ignoreTernaryTests,
      },
    ],
  ) {
    const services = util.getParserServices(context);
    const compilerOptions = services.program.getCompilerOptions();
    const sourceCode = context.getSourceCode();
    const isStrictNullChecks = tsutils.isStrictCompilerOptionEnabled(
      compilerOptions,
      'strictNullChecks',
    );

    if (
      !isStrictNullChecks &&
      allowRuleToRunWithoutStrictNullChecksIKnowWhatIAmDoing !== true
    ) {
      context.report({
        loc: {
          start: { line: 0, column: 0 },
          end: { line: 0, column: 0 },
        },
        messageId: 'noStrictNullCheck',
      });
    }

    function checkAssignmentOrLogicalExpression(
      node: TSESTree.AssignmentExpression | TSESTree.LogicalExpression,
      description: string,
      equals: string,
    ): void {
      const type = services.getTypeAtLocation(node.left);
      const isNullish = util.isNullableType(type, { allowUndefined: true });
      if (!isNullish) {
        return;
      }

      if (ignoreConditionalTests === true && isConditionalTest(node)) {
        return;
      }

      if (
        ignoreMixedLogicalExpressions === true &&
        isMixedLogicalExpression(node)
      ) {
        return;
      }

      const barBarOperator = util.nullThrows(
        sourceCode.getTokenAfter(
          node.left,
          token =>
            token.type === AST_TOKEN_TYPES.Punctuator &&
            token.value === node.operator,
        ),
        util.NullThrowsReasons.MissingToken('operator', node.type),
      );

      function* fix(
        fixer: TSESLint.RuleFixer,
      ): IterableIterator<TSESLint.RuleFix> {
        if (util.isLogicalOrOperator(node.parent)) {
          // '&&' and '??' operations cannot be mixed without parentheses (e.g. a && b ?? c)
          if (
            node.left.type === AST_NODE_TYPES.LogicalExpression &&
            !util.isLogicalOrOperator(node.left.left)
          ) {
            yield fixer.insertTextBefore(node.left.right, '(');
          } else {
            yield fixer.insertTextBefore(node.left, '(');
          }
          yield fixer.insertTextAfter(node.right, ')');
        }
        yield fixer.replaceText(
          barBarOperator,
          node.operator.replace('||', '??'),
        );
      }

      context.report({
        data: { equals, description },
        node: barBarOperator,
        messageId: 'preferNullishOverOr',
        suggest: [
          {
            data: { equals },
            messageId: 'suggestNullish',
            fix,
          },
        ],
      });
    }

    return {
      ConditionalExpression(node: TSESTree.ConditionalExpression): void {
        if (ignoreTernaryTests) {
          return;
        }

        let operator: '!=' | '!==' | '==' | '===' | undefined;
        let nodesInsideTestExpression: TSESTree.Node[] = [];
        if (node.test.type === AST_NODE_TYPES.BinaryExpression) {
          nodesInsideTestExpression = [node.test.left, node.test.right];
          if (
            node.test.operator === '==' ||
            node.test.operator === '!=' ||
            node.test.operator === '===' ||
            node.test.operator === '!=='
          ) {
            operator = node.test.operator;
          }
        } else if (
          node.test.type === AST_NODE_TYPES.LogicalExpression &&
          node.test.left.type === AST_NODE_TYPES.BinaryExpression &&
          node.test.right.type === AST_NODE_TYPES.BinaryExpression
        ) {
          nodesInsideTestExpression = [
            node.test.left.left,
            node.test.left.right,
            node.test.right.left,
            node.test.right.right,
          ];
          if (['||', '||='].includes(node.test.operator)) {
            if (
              node.test.left.operator === '===' &&
              node.test.right.operator === '==='
            ) {
              operator = '===';
            } else if (
              ((node.test.left.operator === '===' ||
                node.test.right.operator === '===') &&
                (node.test.left.operator === '==' ||
                  node.test.right.operator === '==')) ||
              (node.test.left.operator === '==' &&
                node.test.right.operator === '==')
            ) {
              operator = '==';
            }
          } else if (node.test.operator === '&&') {
            if (
              node.test.left.operator === '!==' &&
              node.test.right.operator === '!=='
            ) {
              operator = '!==';
            } else if (
              ((node.test.left.operator === '!==' ||
                node.test.right.operator === '!==') &&
                (node.test.left.operator === '!=' ||
                  node.test.right.operator === '!=')) ||
              (node.test.left.operator === '!=' &&
                node.test.right.operator === '!=')
            ) {
              operator = '!=';
            }
          }
        }

        if (!operator) {
          return;
        }

        let identifier: TSESTree.Node | undefined;
        let hasUndefinedCheck = false;
        let hasNullCheck = false;

        // we check that the test only contains null, undefined and the identifier
        for (const testNode of nodesInsideTestExpression) {
          if (util.isNullLiteral(testNode)) {
            hasNullCheck = true;
          } else if (util.isUndefinedIdentifier(testNode)) {
            hasUndefinedCheck = true;
          } else if (
            (operator === '!==' || operator === '!=') &&
            util.isNodeEqual(testNode, node.consequent)
          ) {
            identifier = testNode;
          } else if (
            (operator === '===' || operator === '==') &&
            util.isNodeEqual(testNode, node.alternate)
          ) {
            identifier = testNode;
          } else {
            return;
          }
        }

        if (!identifier) {
          return;
        }

        const isFixable = ((): boolean => {
          // it is fixable if we check for both null and undefined, or not if neither
          if (hasUndefinedCheck === hasNullCheck) {
            return hasUndefinedCheck;
          }

          // it is fixable if we loosely check for either null or undefined
          if (operator === '==' || operator === '!=') {
            return true;
          }

          const type = services.getTypeAtLocation(identifier);
          const flags = util.getTypeFlags(type);

          if (flags & (ts.TypeFlags.Any | ts.TypeFlags.Unknown)) {
            return false;
          }

          const hasNullType = (flags & ts.TypeFlags.Null) !== 0;

          // it is fixable if we check for undefined and the type is not nullable
          if (hasUndefinedCheck && !hasNullType) {
            return true;
          }

          const hasUndefinedType = (flags & ts.TypeFlags.Undefined) !== 0;

          // it is fixable if we check for null and the type can't be undefined
          return hasNullCheck && !hasUndefinedType;
        })();

        if (isFixable) {
          context.report({
            data: { equals: '' },
            node,
            messageId: 'preferNullishOverTernary',
            suggest: [
              {
                data: { equals: '' },
                messageId: 'suggestNullish',
                fix(fixer: TSESLint.RuleFixer): TSESLint.RuleFix {
                  const [left, right] =
                    operator === '===' || operator === '=='
                      ? [node.alternate, node.consequent]
                      : [node.consequent, node.alternate];
                  return fixer.replaceText(
                    node,
                    `${sourceCode.text.slice(
                      left.range[0],
                      left.range[1],
                    )} ?? ${sourceCode.text.slice(
                      right.range[0],
                      right.range[1],
                    )}`,
                  );
                },
              },
            ],
          });
        }
      },
      'AssignmentExpression[operator = "||="]'(
        node: TSESTree.AssignmentExpression,
      ): void {
        checkAssignmentOrLogicalExpression(node, 'assignment', '=');
      },
      'LogicalExpression[operator = "||"]'(
        node: TSESTree.LogicalExpression,
      ): void {
<<<<<<< HEAD
        checkAssignmentOrLogicalExpression(node, 'or', '');
=======
        const tsNode = parserServices.esTreeNodeToTSNodeMap.get(node);
        const type = checker.getTypeAtLocation(tsNode.left);
        const isNullish = util.isNullableType(type, { allowUndefined: true });
        if (!isNullish) {
          return;
        }

        if (ignoreConditionalTests === true && isConditionalTest(node)) {
          return;
        }

        const isMixedLogical = isMixedLogicalExpression(node);
        if (ignoreMixedLogicalExpressions === true && isMixedLogical) {
          return;
        }

        const ignorableFlags = [
          ignorePrimitives!.bigint && ts.TypeFlags.BigInt,
          ignorePrimitives!.boolean && ts.TypeFlags.BooleanLiteral,
          ignorePrimitives!.number && ts.TypeFlags.Number,
          ignorePrimitives!.string && ts.TypeFlags.String,
        ]
          .filter((flag): flag is number => flag !== undefined)
          .reduce((previous, flag) => previous | flag, 0);
        if (
          (type as ts.UnionOrIntersectionType).types.some(t =>
            tsutils.isTypeFlagSet(t, ignorableFlags),
          )
        ) {
          return;
        }

        const barBarOperator = util.nullThrows(
          sourceCode.getTokenAfter(
            node.left,
            token =>
              token.type === AST_TOKEN_TYPES.Punctuator &&
              token.value === node.operator,
          ),
          util.NullThrowsReasons.MissingToken('operator', node.type),
        );

        function* fix(
          fixer: TSESLint.RuleFixer,
        ): IterableIterator<TSESLint.RuleFix> {
          if (node.parent && util.isLogicalOrOperator(node.parent)) {
            // '&&' and '??' operations cannot be mixed without parentheses (e.g. a && b ?? c)
            if (
              node.left.type === AST_NODE_TYPES.LogicalExpression &&
              !util.isLogicalOrOperator(node.left.left)
            ) {
              yield fixer.insertTextBefore(node.left.right, '(');
            } else {
              yield fixer.insertTextBefore(node.left, '(');
            }
            yield fixer.insertTextAfter(node.right, ')');
          }
          yield fixer.replaceText(barBarOperator, '??');
        }

        context.report({
          node: barBarOperator,
          messageId: 'preferNullishOverOr',
          suggest: [
            {
              messageId: 'suggestNullish',
              fix,
            },
          ],
        });
>>>>>>> a8c824a1
      },
    };
  },
});

function isConditionalTest(node: TSESTree.Node): boolean {
  const parents = new Set<TSESTree.Node | null>([node]);
  let current = node.parent;
  while (current) {
    parents.add(current);

    if (
      (current.type === AST_NODE_TYPES.ConditionalExpression ||
        current.type === AST_NODE_TYPES.DoWhileStatement ||
        current.type === AST_NODE_TYPES.IfStatement ||
        current.type === AST_NODE_TYPES.ForStatement ||
        current.type === AST_NODE_TYPES.WhileStatement) &&
      parents.has(current.test)
    ) {
      return true;
    }

    if (
      [
        AST_NODE_TYPES.ArrowFunctionExpression,
        AST_NODE_TYPES.FunctionExpression,
      ].includes(current.type)
    ) {
      /**
       * This is a weird situation like:
       * `if (() => a || b) {}`
       * `if (function () { return a || b }) {}`
       */
      return false;
    }

    current = current.parent;
  }

  return false;
}

function isMixedLogicalExpression(
  node: TSESTree.AssignmentExpression | TSESTree.LogicalExpression,
): boolean {
  const seen = new Set<TSESTree.Node | undefined>();
  const queue = [node.parent, node.left, node.right];
  for (const current of queue) {
    if (seen.has(current)) {
      continue;
    }
    seen.add(current);

    if (current && current.type === AST_NODE_TYPES.LogicalExpression) {
      if (current.operator === '&&') {
        return true;
      } else if (['||', '||='].includes(current.operator)) {
        // check the pieces of the node to catch cases like `a || b || c && d`
        queue.push(current.parent, current.left, current.right);
      }
    }
  }

  return false;
}<|MERGE_RESOLUTION|>--- conflicted
+++ resolved
@@ -32,17 +32,17 @@
     type: 'suggestion',
     docs: {
       description:
-        'Enforce using the nullish coalescing operator instead of logical assignments or chaining',
+        'Enforce using the nullish coalescing operator instead of logical chaining',
       recommended: 'stylistic',
       requiresTypeChecking: true,
     },
     hasSuggestions: true,
     messages: {
       preferNullishOverOr:
-        'Prefer using nullish coalescing operator (`??{{ equals }}`) instead of a logical {{ description }} (`||{{ equals }}`), as it is a safer operator.',
+        'Prefer using nullish coalescing operator (`??`) instead of a logical or (`||`), as it is a safer operator.',
       preferNullishOverTernary:
-        'Prefer using nullish coalescing operator (`??{{ equals }}`) instead of a ternary expression, as it is simpler to read.',
-      suggestNullish: 'Fix to nullish coalescing operator (`??{{ equals }}`).',
+        'Prefer using nullish coalescing operator (`??`) instead of a ternary expression, as it is simpler to read.',
+      suggestNullish: 'Fix to nullish coalescing operator (`??`).',
       noStrictNullCheck:
         'This rule requires the `strictNullChecks` compiler option to be turned on to function correctly.',
     },
@@ -78,23 +78,16 @@
   },
   defaultOptions: [
     {
-<<<<<<< HEAD
+      allowRuleToRunWithoutStrictNullChecksIKnowWhatIAmDoing: false,
       ignoreConditionalTests: false,
       ignoreTernaryTests: false,
       ignoreMixedLogicalExpressions: false,
-      allowRuleToRunWithoutStrictNullChecksIKnowWhatIAmDoing: false,
-=======
-      allowRuleToRunWithoutStrictNullChecksIKnowWhatIAmDoing: false,
-      ignoreConditionalTests: true,
-      ignoreTernaryTests: true,
-      ignoreMixedLogicalExpressions: true,
       ignorePrimitives: {
         bigint: false,
         boolean: false,
         number: false,
         string: false,
       },
->>>>>>> a8c824a1
     },
   ],
   create(
@@ -109,9 +102,10 @@
       },
     ],
   ) {
-    const services = util.getParserServices(context);
-    const compilerOptions = services.program.getCompilerOptions();
+    const parserServices = util.getParserServices(context);
+    const compilerOptions = parserServices.program.getCompilerOptions();
     const sourceCode = context.getSourceCode();
+    const checker = parserServices.program.getTypeChecker();
     const isStrictNullChecks = tsutils.isStrictCompilerOptionEnabled(
       compilerOptions,
       'strictNullChecks',
@@ -130,73 +124,6 @@
       });
     }
 
-    function checkAssignmentOrLogicalExpression(
-      node: TSESTree.AssignmentExpression | TSESTree.LogicalExpression,
-      description: string,
-      equals: string,
-    ): void {
-      const type = services.getTypeAtLocation(node.left);
-      const isNullish = util.isNullableType(type, { allowUndefined: true });
-      if (!isNullish) {
-        return;
-      }
-
-      if (ignoreConditionalTests === true && isConditionalTest(node)) {
-        return;
-      }
-
-      if (
-        ignoreMixedLogicalExpressions === true &&
-        isMixedLogicalExpression(node)
-      ) {
-        return;
-      }
-
-      const barBarOperator = util.nullThrows(
-        sourceCode.getTokenAfter(
-          node.left,
-          token =>
-            token.type === AST_TOKEN_TYPES.Punctuator &&
-            token.value === node.operator,
-        ),
-        util.NullThrowsReasons.MissingToken('operator', node.type),
-      );
-
-      function* fix(
-        fixer: TSESLint.RuleFixer,
-      ): IterableIterator<TSESLint.RuleFix> {
-        if (util.isLogicalOrOperator(node.parent)) {
-          // '&&' and '??' operations cannot be mixed without parentheses (e.g. a && b ?? c)
-          if (
-            node.left.type === AST_NODE_TYPES.LogicalExpression &&
-            !util.isLogicalOrOperator(node.left.left)
-          ) {
-            yield fixer.insertTextBefore(node.left.right, '(');
-          } else {
-            yield fixer.insertTextBefore(node.left, '(');
-          }
-          yield fixer.insertTextAfter(node.right, ')');
-        }
-        yield fixer.replaceText(
-          barBarOperator,
-          node.operator.replace('||', '??'),
-        );
-      }
-
-      context.report({
-        data: { equals, description },
-        node: barBarOperator,
-        messageId: 'preferNullishOverOr',
-        suggest: [
-          {
-            data: { equals },
-            messageId: 'suggestNullish',
-            fix,
-          },
-        ],
-      });
-    }
-
     return {
       ConditionalExpression(node: TSESTree.ConditionalExpression): void {
         if (ignoreTernaryTests) {
@@ -226,7 +153,7 @@
             node.test.right.left,
             node.test.right.right,
           ];
-          if (['||', '||='].includes(node.test.operator)) {
+          if (node.test.operator === '||') {
             if (
               node.test.left.operator === '===' &&
               node.test.right.operator === '==='
@@ -305,7 +232,8 @@
             return true;
           }
 
-          const type = services.getTypeAtLocation(identifier);
+          const tsNode = parserServices.esTreeNodeToTSNodeMap.get(identifier);
+          const type = checker.getTypeAtLocation(tsNode);
           const flags = util.getTypeFlags(type);
 
           if (flags & (ts.TypeFlags.Any | ts.TypeFlags.Unknown)) {
@@ -327,12 +255,10 @@
 
         if (isFixable) {
           context.report({
-            data: { equals: '' },
             node,
             messageId: 'preferNullishOverTernary',
             suggest: [
               {
-                data: { equals: '' },
                 messageId: 'suggestNullish',
                 fix(fixer: TSESLint.RuleFixer): TSESLint.RuleFix {
                   const [left, right] =
@@ -355,17 +281,10 @@
           });
         }
       },
-      'AssignmentExpression[operator = "||="]'(
-        node: TSESTree.AssignmentExpression,
-      ): void {
-        checkAssignmentOrLogicalExpression(node, 'assignment', '=');
-      },
+
       'LogicalExpression[operator = "||"]'(
         node: TSESTree.LogicalExpression,
       ): void {
-<<<<<<< HEAD
-        checkAssignmentOrLogicalExpression(node, 'or', '');
-=======
         const tsNode = parserServices.esTreeNodeToTSNodeMap.get(node);
         const type = checker.getTypeAtLocation(tsNode.left);
         const isNullish = util.isNullableType(type, { allowUndefined: true });
@@ -436,7 +355,6 @@
             },
           ],
         });
->>>>>>> a8c824a1
       },
     };
   },
@@ -479,9 +397,7 @@
   return false;
 }
 
-function isMixedLogicalExpression(
-  node: TSESTree.AssignmentExpression | TSESTree.LogicalExpression,
-): boolean {
+function isMixedLogicalExpression(node: TSESTree.LogicalExpression): boolean {
   const seen = new Set<TSESTree.Node | undefined>();
   const queue = [node.parent, node.left, node.right];
   for (const current of queue) {
@@ -493,7 +409,7 @@
     if (current && current.type === AST_NODE_TYPES.LogicalExpression) {
       if (current.operator === '&&') {
         return true;
-      } else if (['||', '||='].includes(current.operator)) {
+      } else if (current.operator === '||') {
         // check the pieces of the node to catch cases like `a || b || c && d`
         queue.push(current.parent, current.left, current.right);
       }
