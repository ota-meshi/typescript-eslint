{
  "name": "@typescript-eslint/visitor-keys",
  "version": "5.60.0",
  "description": "Visitor keys used to help traverse the TypeScript-ESTree AST",
  "files": [
    "dist",
    "_ts4.3",
    "package.json",
    "README.md",
    "LICENSE"
  ],
  "type": "commonjs",
  "exports": {
    ".": {
      "types": "./dist/index.d.ts",
      "default": "./dist/index.js"
    },
    "./package.json": "./package.json"
  },
  "engines": {
    "node": "^16.0.0 || >=18.0.0"
  },
  "repository": {
    "type": "git",
    "url": "https://github.com/typescript-eslint/typescript-eslint.git",
    "directory": "packages/visitor-keys"
  },
  "bugs": {
    "url": "https://github.com/typescript-eslint/typescript-eslint/issues"
  },
  "license": "MIT",
  "keywords": [
    "eslint",
    "typescript",
    "estree"
  ],
  "scripts": {
    "build": "tsc -b tsconfig.build.json",
    "postbuild": "downlevel-dts dist _ts4.3/dist --to=4.3",
    "clean": "tsc -b tsconfig.build.json --clean",
    "postclean": "rimraf dist && rimraf _ts3.4 && rimraf _ts4.3 && rimraf coverage",
    "format": "prettier --write \"./**/*.{ts,mts,cts,tsx,js,mjs,cjs,jsx,json,md,css}\" --ignore-path ../../.prettierignore",
    "lint": "nx lint",
    "test": "jest --coverage",
    "typecheck": "tsc -p tsconfig.json --noEmit"
  },
  "dependencies": {
<<<<<<< HEAD
    "@typescript-eslint/types": "5.59.11",
    "eslint-visitor-keys": "^3.4.1"
=======
    "@typescript-eslint/types": "5.60.0",
    "eslint-visitor-keys": "^3.3.0"
>>>>>>> c09b1c02
  },
  "devDependencies": {
    "@types/eslint-visitor-keys": "*"
  },
  "funding": {
    "type": "opencollective",
    "url": "https://opencollective.com/typescript-eslint"
  },
  "typesVersions": {
    "<4.7": {
      "*": [
        "_ts4.3/*"
      ]
    }
  }
}<|MERGE_RESOLUTION|>--- conflicted
+++ resolved
@@ -45,13 +45,8 @@
     "typecheck": "tsc -p tsconfig.json --noEmit"
   },
   "dependencies": {
-<<<<<<< HEAD
-    "@typescript-eslint/types": "5.59.11",
+    "@typescript-eslint/types": "5.60.0",
     "eslint-visitor-keys": "^3.4.1"
-=======
-    "@typescript-eslint/types": "5.60.0",
-    "eslint-visitor-keys": "^3.3.0"
->>>>>>> c09b1c02
   },
   "devDependencies": {
     "@types/eslint-visitor-keys": "*"
