{
  "name": "@typescript-eslint/website-eslint",
  "version": "5.59.0",
  "private": true,
  "description": "ESLint which works in browsers.",
  "files": [
    "dist"
  ],
  "type": "commonjs",
  "exports": {
    ".": {
      "types": "./dist/index.d.ts",
      "default": "./dist/index.js"
    }
  },
<<<<<<< HEAD
  "engines": {
    "node": "^14.18.0 || ^16.0.0 || >=18.0.0"
  },
  "scripts": {
    "build": "yarn tsx ./build.ts",
    "format": "prettier --write \"./**/*.{ts,mts,cts,tsx,js,mjs,cjs,jsx,json,md,css}\" --ignore-path ../../.prettierignore",
    "lint": "nx lint",
    "typecheck": "tsc --noEmit"
  },
  "devDependencies": {
    "@typescript-eslint/eslint-plugin": "5.58.0",
    "@typescript-eslint/parser": "5.58.0",
    "@typescript-eslint/scope-manager": "5.58.0",
    "@typescript-eslint/typescript-estree": "5.58.0",
    "@typescript-eslint/visitor-keys": "5.58.0",
    "@typescript-eslint/types": "5.58.0",
    "@typescript-eslint/utils": "5.58.0",
=======
  "dependencies": {
    "@typescript-eslint/types": "5.59.0",
    "@typescript-eslint/utils": "5.59.0"
  },
  "devDependencies": {
    "@rollup/plugin-commonjs": "^23.0.0",
    "@rollup/plugin-json": "^5.0.0",
    "@rollup/plugin-node-resolve": "^15.0.0",
    "@rollup/plugin-terser": "^0.4.0",
    "@rollup/pluginutils": "^5.0.0",
    "@typescript-eslint/eslint-plugin": "5.59.0",
    "@typescript-eslint/parser": "5.59.0",
    "@typescript-eslint/scope-manager": "5.59.0",
    "@typescript-eslint/typescript-estree": "5.59.0",
    "@typescript-eslint/visitor-keys": "5.59.0",
>>>>>>> f1a0d78d
    "eslint": "*",
    "@eslint/js": "8.36.0",
    "esbuild": "~0.17.12",
    "esquery": "*",
    "semver": "^7.3.7"
  }
}<|MERGE_RESOLUTION|>--- conflicted
+++ resolved
@@ -13,7 +13,6 @@
       "default": "./dist/index.js"
     }
   },
-<<<<<<< HEAD
   "engines": {
     "node": "^14.18.0 || ^16.0.0 || >=18.0.0"
   },
@@ -24,30 +23,13 @@
     "typecheck": "tsc --noEmit"
   },
   "devDependencies": {
-    "@typescript-eslint/eslint-plugin": "5.58.0",
-    "@typescript-eslint/parser": "5.58.0",
-    "@typescript-eslint/scope-manager": "5.58.0",
-    "@typescript-eslint/typescript-estree": "5.58.0",
-    "@typescript-eslint/visitor-keys": "5.58.0",
-    "@typescript-eslint/types": "5.58.0",
-    "@typescript-eslint/utils": "5.58.0",
-=======
-  "dependencies": {
-    "@typescript-eslint/types": "5.59.0",
-    "@typescript-eslint/utils": "5.59.0"
-  },
-  "devDependencies": {
-    "@rollup/plugin-commonjs": "^23.0.0",
-    "@rollup/plugin-json": "^5.0.0",
-    "@rollup/plugin-node-resolve": "^15.0.0",
-    "@rollup/plugin-terser": "^0.4.0",
-    "@rollup/pluginutils": "^5.0.0",
     "@typescript-eslint/eslint-plugin": "5.59.0",
     "@typescript-eslint/parser": "5.59.0",
     "@typescript-eslint/scope-manager": "5.59.0",
     "@typescript-eslint/typescript-estree": "5.59.0",
     "@typescript-eslint/visitor-keys": "5.59.0",
->>>>>>> f1a0d78d
+    "@typescript-eslint/types": "5.59.0",
+    "@typescript-eslint/utils": "5.59.0",
     "eslint": "*",
     "@eslint/js": "8.36.0",
     "esbuild": "~0.17.12",
