--- conflicted
+++ resolved
@@ -5,108 +5,4 @@
 
 👉 See **https://typescript-eslint.io/architecture/scope-manager** for documentation on this package.
 
-<<<<<<< HEAD
-This package is consumed automatically by [`@typescript-eslint/parser`](../parser).
-You probably don't want to use it directly.
-
-## Getting Started
-
-**[You can find our Getting Started docs here](https://typescript-eslint.io/docs)**
-
-## Installation
-
-```bash
-$ yarn add -D typescript @typescript-eslint/scope-manager
-$ npm i --save-dev typescript @typescript-eslint/scope-manager
-```
-
-## API
-
-### `analyze(tree, options)`
-
-Analyses a given AST and returns the resulting `ScopeManager`.
-
-```ts
-interface AnalyzeOptions {
-  /**
-   * Known visitor keys.
-   */
-  childVisitorKeys?: Record<string, string[]> | null;
-
-  /**
-   * Whether the whole script is executed under node.js environment.
-   * When enabled, the scope manager adds a function scope immediately following the global scope.
-   * Defaults to `false`.
-   */
-  globalReturn?: boolean;
-
-  /**
-   * Implied strict mode.
-   * Defaults to `false`.
-   */
-  impliedStrict?: boolean;
-
-  /**
-   * The identifier that's used for JSX Element creation (after transpilation).
-   * This should not be a member expression - just the root identifier (i.e. use "React" instead of "React.createElement").
-   * Defaults to `"React"`.
-   */
-  jsxPragma?: string;
-
-  /**
-   * The identifier that's used for JSX fragment elements (after transpilation).
-   * If `null`, assumes transpilation will always use a member on `jsxFactory` (i.e. React.Fragment).
-   * This should not be a member expression - just the root identifier (i.e. use "h" instead of "h.Fragment").
-   * Defaults to `null`.
-   */
-  jsxFragmentName?: string | null;
-
-  /**
-   * The lib used by the project.
-   * This automatically defines a type variable for any types provided by the configured TS libs.
-   * For more information, see https://www.typescriptlang.org/tsconfig#lib
-   *
-   * Defaults to ['esnext'].
-   */
-  lib?: Lib[];
-
-  /**
-   * The source type of the script.
-   */
-  sourceType?: 'script' | 'module';
-
-  /**
-   * Emit design-type metadata for decorated declarations in source.
-   * Defaults to `false`.
-   */
-  emitDecoratorMetadata?: boolean;
-}
-```
-
-Example usage:
-
-```ts
-import { analyze } from '@typescript-eslint/scope-manager';
-import { parse } from '@typescript-eslint/typescript-estree';
-
-const code = `const hello: string = 'world';`;
-const ast = parse(code, {
-  // note that scope-manager requires ranges on the AST
-  range: true,
-});
-const scope = analyze(ast, {
-  sourceType: 'module',
-});
-```
-
-## References
-
-- https://eslint.org/docs/developer-guide/scope-manager-interface
-- https://github.com/eslint/eslint-scope
-
-## Contributing
-
-[See the contributing guide here](../../CONTRIBUTING.md)
-=======
-> See https://typescript-eslint.io for general documentation on typescript-eslint, the tooling that allows you to run ESLint and Prettier on TypeScript code.
->>>>>>> 47241bb6
+> See https://typescript-eslint.io for general documentation on typescript-eslint, the tooling that allows you to run ESLint and Prettier on TypeScript code.