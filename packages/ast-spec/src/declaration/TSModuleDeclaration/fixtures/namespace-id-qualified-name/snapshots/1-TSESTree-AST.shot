// Jest Snapshot v1, https://goo.gl/fbAQLP

exports[`AST Fixtures declaration TSModuleDeclaration namespace-id-qualified-name TSESTree - AST 1`] = `
Program {
  type: "Program",
  body: [
    TSModuleDeclaration {
      type: "TSModuleDeclaration",
<<<<<<< HEAD
      body: TSModuleBlock {
        type: "TSModuleBlock",
        body: Array [],
=======
      body: TSModuleDeclaration {
        type: "TSModuleDeclaration",
        body: TSModuleDeclaration {
          type: "TSModuleDeclaration",
          body: TSModuleBlock {
            type: "TSModuleBlock",
            body: [],
>>>>>>> cea05c8c

        range: [16, 18],
        loc: {
          start: { column: 16, line: 1 },
          end: { column: 18, line: 1 },
        },
      },
      declare: false,
      global: false,
      id: TSQualifiedName {
        type: "TSQualifiedName",
        left: TSQualifiedName {
          type: "TSQualifiedName",
          left: Identifier {
            type: "Identifier",
            decorators: Array [],
            name: "A",
            optional: false,

            range: [10, 11],
            loc: {
              start: { column: 10, line: 1 },
              end: { column: 11, line: 1 },
            },
          },
          right: Identifier {
            type: "Identifier",
            decorators: Array [],
            name: "B",
            optional: false,

            range: [12, 13],
            loc: {
              start: { column: 12, line: 1 },
              end: { column: 13, line: 1 },
            },
          },

          range: [10, 13],
          loc: {
            start: { column: 10, line: 1 },
            end: { column: 13, line: 1 },
          },
        },
        right: Identifier {
          type: "Identifier",
          decorators: Array [],
          name: "C",
          optional: false,

          range: [14, 15],
          loc: {
            start: { column: 14, line: 1 },
            end: { column: 15, line: 1 },
          },
        },

        range: [10, 15],
        loc: {
          start: { column: 10, line: 1 },
          end: { column: 15, line: 1 },
        },
      },
      kind: "namespace",

      range: [0, 18],
      loc: {
        start: { column: 0, line: 1 },
        end: { column: 18, line: 1 },
      },
    },
  ],
  sourceType: "script",

  range: [0, 19],
  loc: {
    start: { column: 0, line: 1 },
    end: { column: 0, line: 2 },
  },
}
`;<|MERGE_RESOLUTION|>--- conflicted
+++ resolved
@@ -6,19 +6,9 @@
   body: [
     TSModuleDeclaration {
       type: "TSModuleDeclaration",
-<<<<<<< HEAD
       body: TSModuleBlock {
         type: "TSModuleBlock",
-        body: Array [],
-=======
-      body: TSModuleDeclaration {
-        type: "TSModuleDeclaration",
-        body: TSModuleDeclaration {
-          type: "TSModuleDeclaration",
-          body: TSModuleBlock {
-            type: "TSModuleBlock",
-            body: [],
->>>>>>> cea05c8c
+        body: [],
 
         range: [16, 18],
         loc: {
@@ -34,7 +24,7 @@
           type: "TSQualifiedName",
           left: Identifier {
             type: "Identifier",
-            decorators: Array [],
+            decorators: [],
             name: "A",
             optional: false,
 
@@ -46,7 +36,7 @@
           },
           right: Identifier {
             type: "Identifier",
-            decorators: Array [],
+            decorators: [],
             name: "B",
             optional: false,
 
@@ -65,7 +55,7 @@
         },
         right: Identifier {
           type: "Identifier",
-          decorators: Array [],
+          decorators: [],
           name: "C",
           optional: false,
 
