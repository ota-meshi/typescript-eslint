--- conflicted
+++ resolved
@@ -16,17 +16,13 @@
           end: { column: 24, line: 1 },
         },
       },
-<<<<<<< HEAD
       declare: false,
-      extends: Array [
-=======
       extends: [
->>>>>>> cea05c8c
         TSInterfaceHeritage {
           type: "TSInterfaceHeritage",
           expression: Identifier {
             type: "Identifier",
-            decorators: Array [],
+            decorators: [],
             name: "A",
             optional: false,
 
@@ -46,7 +42,7 @@
       ],
       id: Identifier {
         type: "Identifier",
-        decorators: Array [],
+        decorators: [],
         name: "F",
         optional: false,
 
