--- conflicted
+++ resolved
@@ -14,7 +14,7 @@
             computed: false,
             key: Identifier {
               type: "Identifier",
-              decorators: Array [],
+              decorators: [],
               name: "size",
               optional: false,
 
@@ -25,13 +25,9 @@
               },
             },
             kind: "get",
-<<<<<<< HEAD
             optional: false,
-            params: Array [],
+            params: [],
             readonly: false,
-=======
-            params: [],
->>>>>>> cea05c8c
             returnType: TSTypeAnnotation {
               type: "TSTypeAnnotation",
               typeAnnotation: TSNumberKeyword {
@@ -63,7 +59,7 @@
             computed: false,
             key: Identifier {
               type: "Identifier",
-              decorators: Array [],
+              decorators: [],
               name: "size",
               optional: false,
 
@@ -74,15 +70,11 @@
               },
             },
             kind: "set",
-<<<<<<< HEAD
             optional: false,
-            params: Array [
-=======
             params: [
->>>>>>> cea05c8c
               Identifier {
                 type: "Identifier",
-                decorators: Array [],
+                decorators: [],
                 name: "value",
                 optional: false,
                 typeAnnotation: TSTypeAnnotation {
@@ -158,10 +150,10 @@
         },
       },
       declare: false,
-      extends: Array [],
+      extends: [],
       id: Identifier {
         type: "Identifier",
-        decorators: Array [],
+        decorators: [],
         name: "Thing",
         optional: false,
 
